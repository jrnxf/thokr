mod lang;
mod thok;
mod ui;
mod util;

use crate::{lang::Language, thok::Thok};
use clap::{ArgEnum, ErrorKind, IntoApp, Parser};
use crossterm::{
    event::{self, Event, KeyCode, KeyEvent, KeyModifiers},
    execute,
    terminal::{disable_raw_mode, enable_raw_mode, EnterAlternateScreen, LeaveAlternateScreen},
    tty::IsTty,
};
use std::{
    error::Error,
    io::{self, stdin},
    sync::mpsc,
    thread,
    time::Duration,
};
use tui::{
    backend::{Backend, CrosstermBackend},
    Frame, Terminal,
};
use ui::HORIZONTAL_MARGIN;
use webbrowser::Browser;

const TICK_RATE_MS: u64 = 100;

/// a sleek typing tui written in rust
#[derive(Parser, Debug, Clone)]
#[clap(version, about, long_about= None)]
pub struct Cli {
    /// number of words to use in test
    #[clap(short = 'w', long, default_value_t = 2000)]
    number_of_words: usize,

    /// number of seconds to run test
    #[clap(short = 's', long)]
    number_of_secs: Option<usize>,

    /// custom prompt to use
    #[clap(short = 'p', long)]
    prompt: Option<String>,

    /// language to pull words from
    #[clap(short = 'l', long, arg_enum, default_value_t = SupportedLanguage::English)]
    supported_language: SupportedLanguage,
}

#[derive(Debug, Copy, Clone, ArgEnum, strum_macros::Display)]
enum SupportedLanguage {
    English,
    English1k,
    English10k,
}

impl SupportedLanguage {
    fn as_lang(&self) -> Language {
        Language::new(self.to_string().to_lowercase())
    }
}

#[derive(Debug)]
struct App {
    cli: Option<Cli>,
    thok: Thok,
}

impl App {
    fn new(cli: Cli) -> Self {
        let prompt = if cli.prompt.is_some() {
            cli.prompt.clone().unwrap()
        } else {
            let language = cli.supported_language.as_lang();

            language.get_random(cli.number_of_words).join(" ")
        };
        Self {
            thok: Thok::new(
                prompt,
                cli.number_of_words,
                cli.number_of_secs.map(|ns| ns as f64),
            ),
            cli: Some(cli),
        }
    }

    fn reset(&mut self, new_prompt: Option<String>) {
        let cli = self.cli.clone().unwrap();

        let prompt = match new_prompt {
            Some(_) => new_prompt.unwrap(),
            _ => {
                let language = cli.supported_language.as_lang();
                language.get_random(cli.number_of_words).join(" ")
            }
        };

        self.thok = Thok::new(
            prompt,
            cli.number_of_words,
            cli.number_of_secs.map(|ns| ns as f64),
        );
    }
}

fn main() -> Result<(), Box<dyn Error>> {
    let cli = Cli::parse();

    if !stdin().is_tty() {
        let mut cmd = Cli::command();
        cmd.error(ErrorKind::Io, "stdin must be a tty").exit();
    }

    enable_raw_mode()?;

    let mut stdout = io::stdout();
    execute!(stdout, EnterAlternateScreen)?;
    let backend = CrosstermBackend::new(stdout);
    let mut terminal = Terminal::new(backend)?;

    let mut app = App::new(cli);
    start_tui(&mut terminal, &mut app)?;

    disable_raw_mode()?;
    execute!(terminal.backend_mut(), LeaveAlternateScreen,)?;
    terminal.show_cursor()?;

    Ok(())
}

enum ExitType {
    Restart,
    New,
    Quit,
}
fn start_tui<B: Backend>(
    terminal: &mut Terminal<B>,
    mut app: &mut App,
) -> Result<(), Box<dyn Error>> {
    let cli = app.cli.clone();

    let should_tick = cli.unwrap().number_of_secs.unwrap_or(0) > 0;

    let thok_events = get_thok_events(should_tick);

    loop {
        let mut exit_type: ExitType = ExitType::Quit;
        terminal.draw(|f| ui(app, f, false))?;
        loop {
            let app = &mut app;

            match thok_events.recv()? {
                ThokEvent::Tick => {
                    if app.thok.has_started() && !app.thok.has_finished() {
                        app.thok.on_tick();

                        if app.thok.has_finished() {
                            app.thok.calc_results();
                        }
                        terminal.draw(|f| ui(app, f, false))?;
                    }
                }
                ThokEvent::Resize => {
                    terminal.draw(|f| ui(app, f, false))?;
                }
                ThokEvent::Key(key) => {
                    let mut is_space = false;
                    match key.code {
                        KeyCode::Esc => {
                            break;
                        }
                        KeyCode::Backspace => {
                            if !app.thok.has_finished() {
                                app.thok.backspace();
                            }
                        }
                        KeyCode::Left => {
                            exit_type = ExitType::Restart;
                            break;
                        }
                        KeyCode::Right => {
                            exit_type = ExitType::New;
                            break;
                        }
<<<<<<< HEAD
                        KeyCode::Char(c) => match app.thok.has_finished() {
                            false => {
                                if c == ' ' {
                                    is_space = true;
                                }
                                app.thok.write(c);
                                if app.thok.has_finished() {
                                    app.thok.calc_results();
                                }
=======
                        KeyCode::Char(c) => {
                            if key.modifiers.contains(KeyModifiers::CONTROL)
                                && key.code == KeyCode::Char('c')
                            // ctrl+c to quit
                            {
                                break;
>>>>>>> 172b8094
                            }

                            match app.thok.has_finished() {
                                false => {
                                    app.thok.write(c);
                                    if app.thok.has_finished() {
                                        app.thok.calc_results();
                                    }
                                }
                                true => match key.code {
                                    KeyCode::Char('t') => {
                                        if Browser::is_available() {
                                            webbrowser::open(&format!("https://twitter.com/intent/tweet?text={}%20wpm%20%2F%20{}%25%20acc%20%2F%20{:.2}%20sd%0A%0Ahttps%3A%2F%2Fgithub.com%2Fcoloradocolby%2Fthokr", app.thok.wpm, app.thok.accuracy, app.thok.std_dev))
                                    .unwrap_or_default();
                                        }
                                    }
                                    KeyCode::Char('r') => {
                                        exit_type = ExitType::Restart;
                                        break;
                                    }
                                    KeyCode::Char('n') => {
                                        exit_type = ExitType::New;
                                        break;
                                    }
                                    _ => {}
                                },
                            }
                        }
                        _ => {}
                    }
                    terminal.draw(|f| ui(app, f, is_space))?;
                }
            }
        }

        match exit_type {
            ExitType::Restart => {
                app.reset(Some(app.thok.prompt.clone()));
            }
            ExitType::New => {
                app.reset(None);
            }
            ExitType::Quit => {
                break;
            }
        }
    }

    Ok(())
}

#[derive(Clone)]
enum ThokEvent {
    Key(KeyEvent),
    Resize,
    Tick,
}

fn get_thok_events(should_tick: bool) -> mpsc::Receiver<ThokEvent> {
    let (tx, rx) = mpsc::channel();

    if should_tick {
        let tick_x = tx.clone();
        thread::spawn(move || loop {
            if tick_x.send(ThokEvent::Tick).is_err() {
                break;
            }

            thread::sleep(Duration::from_millis(TICK_RATE_MS))
        });
    }

    thread::spawn(move || loop {
        let evt = match event::read().unwrap() {
            Event::Key(key) => Some(ThokEvent::Key(key)),
            Event::Resize(_, _) => Some(ThokEvent::Resize),
            _ => None,
        };

        if evt.is_some() && tx.send(evt.unwrap()).is_err() {
            break;
        }
    });

    rx
}

fn ui<B: Backend>(app: &mut App, f: &mut Frame<B>, is_space: bool) {
    if is_space {
        app.thok
            .get_skip_count((f.size().width - HORIZONTAL_MARGIN * 2).into());
    }
    f.render_widget(&app.thok, f.size());
}<|MERGE_RESOLUTION|>--- conflicted
+++ resolved
@@ -184,28 +184,19 @@
                             exit_type = ExitType::New;
                             break;
                         }
-<<<<<<< HEAD
-                        KeyCode::Char(c) => match app.thok.has_finished() {
-                            false => {
-                                if c == ' ' {
-                                    is_space = true;
-                                }
-                                app.thok.write(c);
-                                if app.thok.has_finished() {
-                                    app.thok.calc_results();
-                                }
-=======
                         KeyCode::Char(c) => {
                             if key.modifiers.contains(KeyModifiers::CONTROL)
                                 && key.code == KeyCode::Char('c')
                             // ctrl+c to quit
                             {
                                 break;
->>>>>>> 172b8094
                             }
 
                             match app.thok.has_finished() {
                                 false => {
+                                    if c == ' ' {
+                                        is_space = true;
+                                    }
                                     app.thok.write(c);
                                     if app.thok.has_finished() {
                                         app.thok.calc_results();
