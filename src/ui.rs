--- conflicted
+++ resolved
@@ -66,16 +66,7 @@
                     .skip(self.skip_curr)
                     .enumerate()
                     .map(|(idx, input)| {
-<<<<<<< HEAD
-                        Span::styled(
-                            self.get_expected_char(self.skip_curr + idx).to_string(),
-                            match input.outcome {
-                                Outcome::Correct => green_bold_style,
-                                Outcome::Incorrect => red_bold_style,
-                            },
-                        )
-=======
-                        let expected = self.get_expected_char(idx).to_string();
+                        let expected = self.get_expected_char(self.skip_curr + idx).to_string();
 
                         match input.outcome {
                             Outcome::Incorrect => Span::styled(
@@ -87,7 +78,6 @@
                             ),
                             Outcome::Correct => Span::styled(expected, green_bold_style),
                         }
->>>>>>> 7c94dcf7
                     })
                     .collect::<Vec<Span>>();
 
